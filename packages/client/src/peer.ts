import path from "path";
import { IStoreOptions, Store } from "@dao-xyz/peerbit-store";
import Cache from "@dao-xyz/peerbit-cache";
import { Keystore, KeyWithMeta, StoreError } from "@dao-xyz/peerbit-keystore";
import { isDefined } from "./is-defined.js";
import { AbstractLevel } from "abstract-level";
import { Level } from "level";
import { multiaddr } from "@multiformats/multiaddr";
import {
    exchangeHeads,
    ExchangeHeadsMessage,
    AbsolutMinReplicas,
    EntryWithRefs,
    MinReplicas,
} from "./exchange-heads.js";
import { Entry, Identity } from "@dao-xyz/ipfs-log";
import { serialize, deserialize, BorshError } from "@dao-xyz/borsh";
import { TransportMessage } from "./message.js";
import type {
    Message as PubSubMessage,
    SignedMessage as SignedPubSubMessage,
} from "@libp2p/interface-pubsub";
import { SharedChannel, SharedIPFSChannel } from "./channel.js";
import {
    exchangeKeys,
    KeyResponseMessage,
    KeyAccessCondition,
    recieveKeys,
    requestAndWaitForKeys,
    RequestKeyMessage,
    RequestKeyCondition,
    RequestKeysByKey,
    RequestKeysByAddress,
} from "./exchange-keys.js";
import {
    X25519PublicKey,
    PeerIdAddress,
    AccessError,
    DecryptedThing,
    Ed25519Keypair,
    EncryptedThing,
    MaybeEncrypted,
    PublicKeyEncryptionResolver,
    PublicSignKey,
    X25519Keypair,
} from "@dao-xyz/peerbit-crypto";
import LRU from "lru-cache";
import { DirectChannel } from "@dao-xyz/ipfs-pubsub-direct-channel";
import { encryptionWithRequestKey } from "./encryption.js";
import { MaybeSigned } from "@dao-xyz/peerbit-crypto";
import { createHash } from "crypto";
import { TrustedNetwork } from "@dao-xyz/peerbit-trusted-network";
import {
    AbstractProgram,
    CanOpenSubPrograms,
    Program,
    Address,
} from "@dao-xyz/peerbit-program";
import PQueue from "p-queue";
import { Libp2p } from "libp2p";
import { IpfsPubsubPeerMonitor } from "@dao-xyz/ipfs-pubsub-peer-monitor";
import type { PeerId } from "@libp2p/interface-peer-id";
import {
    exchangeSwarmAddresses,
    ExchangeSwarmMessage,
} from "./exchange-network.js";
import { setTimeout } from "timers";
import { getNetwork, network } from "./network.js";
import isNode from "is-node";
import { logger as loggerFn } from "@dao-xyz/peerbit-logger";
import {
    LibP2PBlockStore,
    MemoryLevelBlockStore,
    Blocks,
} from "@dao-xyz/peerbit-block";
export const logger = loggerFn({ module: "peer" });
const MIN_REPLICAS = 2;

interface ProgramWithMetadata {
    program: Program;
    minReplicas: MinReplicas;
}

export type StoreOperations = "write" | "all";
export type Storage = {
    createStore: (string: string) => AbstractLevel<any, string>;
};
export type OptionalCreateOptions = {
    limitSigning?: boolean;
    minReplicas?: number;
    waitForKeysTimout?: number;
    canOpenProgram?(
        address: string,
        topic?: string,
        entryToReplicate?: Entry<any>
    ): Promise<boolean>;
};
export type CreateOptions = {
    keystore: Keystore;
    identity: Identity;
    directory: string;
    peerId: PeerId;
    storage: Storage;
    cache: Cache<any>;
    localNetwork: boolean;
    browser?: boolean;
} & OptionalCreateOptions;
export type CreateInstanceOptions = {
    storage?: Storage;
    directory?: string;
    keystore?: Keystore;
    peerId?: PeerId;
    identity?: Identity;
    cache?: Cache<any>;
    localNetwork?: boolean;
    browser?: boolean;
} & OptionalCreateOptions;
export type OpenStoreOptions = {
    identity?: Identity;
    entryToReplicate?: Entry<any>;
    directory?: string;
    timeout?: number;
    minReplicas?: MinReplicas;
    verifyCanOpen?: boolean;
    topic?: string;
} & IStoreOptions<any>;

const groupByGid = async <T extends Entry<any> | EntryWithRefs<any>>(
    entries: T[]
): Promise<Map<string, T[]>> => {
    const groupByGid: Map<string, T[]> = new Map();
    for (const head of entries) {
        const gid = await (head instanceof Entry
            ? head.getGid()
            : head.entry.getGid());
        let value = groupByGid.get(gid);
        if (!value) {
            value = [];
            groupByGid.set(gid, value);
        }
        value.push(head);
    }
    return groupByGid;
};

export const getObserverTopic = (topic: string) => {
    return topic;
};

export const getReplicationTopic = (topic: string) => {
    return topic + "!";
};
export const isReplicationTopic = (topic: string) => {
    return topic.endsWith("!");
};

export class Peerbit {
    _libp2p: Libp2p;
    _store: Blocks;
    _directConnections: Map<string, SharedChannel<DirectChannel>>;
    _topicSubscriptions: Map<string, SharedChannel<SharedIPFSChannel>>;

    identity: Identity;
    id: PeerId;
    directory: string;
    storage: Storage;
    caches: { [key: string]: { cache: Cache<any>; handlers: Set<string> } };
    keystore: Keystore;
    _minReplicas: number;
    /// topic => program address => Program metadata
    programs: Map<string, Map<string, ProgramWithMetadata>>;
    limitSigning: boolean;
    localNetwork: boolean;
    browser: boolean; // is running inside of browser?

    _gidPeersHistory: Map<string, Set<string>> = new Map();
    _waitForKeysTimeout: number | undefined;
    _keysInflightMap: Map<string, Promise<any>> = new Map(); // TODO fix types
    _keyRequestsLRU: LRU<
        string,
        KeyWithMeta<Ed25519Keypair | X25519Keypair>[] | null
    > = new LRU({ max: 100, ttl: 10000 });

    _canOpenProgram: (
        address: string,
        topic?: string,
        entryTopReplicate?: Entry<any>
    ) => Promise<boolean>;
    _openProgramQueue: PQueue;
    _disconnected = false;
    _disconnecting = false;

    constructor(libp2p: Libp2p, identity: Identity, options: CreateOptions) {
        if (!isDefined(libp2p)) {
            throw new Error("Libp2p required");
        }
        if (!isDefined(identity)) {
            throw new Error("identity key required");
        }

        this._libp2p = libp2p;
        this._store = new Blocks(
            new LibP2PBlockStore(this._libp2p, new MemoryLevelBlockStore())
        );
        this._store.open();

        this.identity = identity;
        this.id = options.peerId;

        this.directory = options.directory || "./orbitdb";
        this.storage = options.storage;
        this._directConnections = new Map();
        this.programs = new Map();
        this.caches = {};
        this._minReplicas = options.minReplicas || MIN_REPLICAS;
        this.limitSigning = options.limitSigning || false;
        this.browser = options.browser || !isNode;
        this._canOpenProgram =
            options.canOpenProgram ||
            (async (address, topic, entryToReplicate) => {
                const network = this._getNetwork(address, topic);
                if (!network) {
                    return Promise.resolve(true);
                }

                if (!entryToReplicate) {
                    return this.isTrustedByNetwork(undefined, address, topic);
                }

                for (const signature of await entryToReplicate.getSignatures()) {
                    const trusted = await this.isTrustedByNetwork(
                        signature.publicKey,
                        address,
                        topic
                    );
                    if (trusted) {
                        return true;
                    }
                }
                return false;
            });

        this.localNetwork = options.localNetwork;
        this.caches[this.directory] = {
            cache: options.cache,
            handlers: new Set(),
        };
        this.keystore = options.keystore;
        if (typeof options.waitForKeysTimout === "number") {
            this._waitForKeysTimeout = options.waitForKeysTimout;
        }
        this._openProgramQueue = new PQueue({ concurrency: 1 });

        this._topicSubscriptions = new Map();
    }

    get libp2p(): Libp2p {
        return this._libp2p;
    }

    get cache() {
        return this.caches[this.directory].cache;
    }

    get encryption(): PublicKeyEncryptionResolver {
        return encryptionWithRequestKey(this.identity, this.keystore);
    }

    async decryptedSignedThing(
        data: Uint8Array
    ): Promise<DecryptedThing<MaybeSigned<Uint8Array>>> {
        const signedMessage = await new MaybeSigned({ data }).sign(
            async (data) => {
                return {
                    publicKey: this.identity.publicKey,
                    signature: await this.identity.sign(data),
                };
            }
        );
        return new DecryptedThing({
            data: serialize(signedMessage),
        });
    }

    async enryptedSignedThing(
        data: Uint8Array,
        reciever: X25519PublicKey
    ): Promise<EncryptedThing<MaybeSigned<Uint8Array>>> {
        const signedMessage = await new MaybeSigned({ data }).sign(
            async (data) => {
                return {
                    publicKey: this.identity.publicKey,
                    signature: await this.identity.sign(data),
                };
            }
        );
        return new DecryptedThing<MaybeSigned<Uint8Array>>({
            data: serialize(signedMessage),
        }).encrypt(this.encryption.getEncryptionKeypair, reciever);
    }

    static async create(libp2p: Libp2p, options: CreateInstanceOptions = {}) {
        const id: PeerId = libp2p.peerId;
        const directory = options.directory || "./orbitdb";

        const storage = options.storage || {
            createStore: (path): AbstractLevel<any, string> => {
                return new Level(path);
            },
        };

        let keystore: Keystore;
        if (options.keystore) {
            keystore = options.keystore;
        } else {
            const keyStorePath = path.join(
                directory,
                id.toString(),
                "/keystore"
            );
            logger.info("Creating keystore at path: " + keyStorePath);
            keystore = new Keystore(await storage.createStore(keyStorePath));
        }

        let identity: Identity;
        if (options.identity) {
            identity = options.identity;
        } else {
            let signKey: KeyWithMeta<Ed25519Keypair>;

            const existingKey = await keystore.getKey(id.toString());
            if (existingKey) {
                if (existingKey.keypair instanceof Ed25519Keypair === false) {
                    // TODO add better behaviour for this
                    throw new Error(
                        "Failed to create keypair from ipfs id because it already exist with a different type: " +
                            existingKey.keypair.constructor.name
                    );
                }
                signKey = existingKey as KeyWithMeta<Ed25519Keypair>;
            } else {
                signKey = await keystore.createEd25519Key({
                    id: id.toString(),
                });
            }

            identity = {
                ...signKey.keypair,
                sign: (data) => signKey.keypair.sign(data),
            };
        }

        const cache =
            options.cache ||
            new Cache(
                await storage.createStore(
                    path.join(directory, id.toString(), "/cache")
                )
            );
        const localNetwork = options.localNetwork || false;
        const finalOptions = Object.assign({}, options, {
            peerId: id,
            keystore,
            identity,
            directory,
            storage,
            cache,
            localNetwork,
        });
        return new Peerbit(libp2p, identity, finalOptions);
    }

    async disconnect() {
        this._disconnecting = true;
        // Close a direct connection and remove it from internal state

        for (const [_topic, channel] of this._topicSubscriptions) {
            await channel.close();
        }

        const removeDirectConnect = (value: any, e: string) => {
            this._directConnections.get(e)?.close();
            this._directConnections.delete(e);
        };

        // Close all direct connections to peers
        this._directConnections.forEach(removeDirectConnect);

<<<<<<< HEAD
        // Disconnect from pubsub

=======
>>>>>>> b96cfa49
        // close keystore
        await this.keystore.close();

        // Close all open databases
        for (const [key, dbs] of this.programs.entries()) {
            await Promise.all(
                [...dbs.values()].map((program) => program.program.close())
            );
            this.programs.delete(key);
            // delete this.allPrograms[key];
        }

        const caches = Object.keys(this.caches);
        for (const directory of caches) {
            await this.caches[directory].cache.close();
            delete this.caches[directory];
        }

        await this._store.close();

        // Remove all databases from the state
        this.programs = new Map();
        this._disconnecting = false;
        this._disconnected = true;
    }

    // Alias for disconnect()
    async stop() {
        await this.disconnect();
    }

    async _createCache(directory: string) {
        const cacheStorage = await this.storage.createStore(directory);
        return new Cache(cacheStorage);
    }

    // Callback for local writes to the database. We the update to pubsub.
    onWrite<T>(program: Program) {
        return (store: Store<any>, entry: Entry<T>, topic: string): void => {
            const programAddress =
                program.address?.toString() ||
                program.parentProgram.address!.toString();
            const storeInfo = this.programs
                .get(topic)
                ?.get(programAddress)
                ?.program.allStoresMap.get(store._storeIndex);
            if (!storeInfo) {
                throw new Error("Missing store info");
            }
            const observerTopic = getObserverTopic(topic);
            const sendAll =
                this._libp2p.pubsub.getSubscribers(observerTopic)?.length > 0
                    ? (data: Uint8Array): Promise<any> => {
                          return this.libp2p.pubsub.publish(
                              getObserverTopic(topic),
                              data
                          );
                      }
                    : undefined;
            let send = sendAll;
            if (!this.browser && store.replicate) {
                // send to peers directly
                send = async (data: Uint8Array) => {
                    const minReplicas = this.programs
                        .get(topic)
                        ?.get(programAddress)?.minReplicas.value;
                    if (typeof minReplicas !== "number") {
                        throw new Error(
                            "Min replicas info not found for: " +
                                topic +
                                "/" +
                                programAddress
                        );
                    }

                    const replicators = await this.findReplicators(
                        topic,
                        programAddress,
                        entry.gid,
                        minReplicas
                    );
                    const channels: SharedChannel<DirectChannel>[] = [];
                    for (const replicator of replicators) {
                        if (replicator === this.id.toString()) {
                            continue;
                        }
                        const channel = this._directConnections.get(replicator);
                        if (
                            !channel ||
                            this.libp2p.pubsub.getSubscribers(
                                channel.channel._id
                            ).length === 0
                        ) {
                            // we are missing a channel, send to all instead as fallback
                            return sendAll && sendAll(data);
                        } else {
                            channels.push(channel);
                        }
                    }
                    await Promise.all(
                        channels.map((channel) => channel.channel.send(data))
                    );
                    return;
                };
            }
            if (send) {
                exchangeHeads(
                    send,
                    store,
                    program,
                    [entry],
                    topic,
                    true,
                    this.limitSigning ? undefined : this.identity
                ).catch((error) => {
                    logger.error("Got error when exchanging heads: " + error);
                    throw error;
                });
            }
        };
    }

    async isTrustedByNetwork(
        identity: PublicSignKey | undefined,
        address: string,
        topic?: string
    ): Promise<boolean> {
        if (!identity) {
            return false;
        }
        const network = this._getNetwork(address, topic);
        if (!network) {
            return false;
        }
        return !!(await network.isTrusted(identity));
    }

    _maybeOpenStorePromise: Promise<boolean>;
    // Callback for receiving a message from the network
    async _onMessage(message: PubSubMessage) {
        logger.debug(
            `${this.id}: Recieved message on topic: ${message.topic} ${message.data.length}`
        );
        if (this._disconnecting) {
            logger.warn("Got message while disconnecting");
            return;
        }

        if (this._disconnected) {
            if (!areWeTestingWithJest())
                throw new Error("Got message while disconnected");
            return; // because these could just be testing sideffects
        }

        try {
            const peer =
                message.type === "signed"
                    ? (message as SignedPubSubMessage).from
                    : undefined;
            const maybeEncryptedMessage = deserialize(
                message.data,
                MaybeEncrypted
            ) as MaybeEncrypted<MaybeSigned<TransportMessage>>;
            const decrypted = await maybeEncryptedMessage.decrypt(
                this.encryption.getAnyKeypair
            );
            const signedMessage = decrypted.getValue(MaybeSigned);
            await signedMessage.verify();
            const msg = signedMessage.getValue(TransportMessage);
            const sender: PublicSignKey | undefined =
                signedMessage.signature?.publicKey;
            const checkTrustedSender = async (
                address: string,
                onlyNetworked: boolean
            ): Promise<boolean> => {
                let isTrusted = false;
                if (sender) {
                    // find the progrma
                    const network = this._getNetwork(address);
                    if (!network) {
                        if (onlyNetworked) {
                            return false;
                        }
                        return true;
                    } else if (network instanceof TrustedNetwork) {
                        isTrusted = !!(await network.isTrusted(sender));
                    } else {
                        throw new Error("Unexpected network type");
                    }
                }
                if (!isTrusted) {
                    logger.info("Recieved message from untrusted peer");
                    return false;
                }
                return true;
            };

            if (msg instanceof ExchangeHeadsMessage) {
                /**
                 * I have recieved heads from someone else.
                 * I can use them to load associated logs and join/sync them with the data stores I own
                 */

                const { topic, storeIndex, programAddress, heads } = msg;
                // replication topic === trustedNetwork address

                const pstores = this.programs.get(topic);
                const paddress = programAddress;

                logger.debug(
                    `${this.id}: Recieved heads: ${
                        heads.length === 1
                            ? heads[0].entry.hash
                            : "#" + heads[0].entry.hash
                    }, topic: ${topic}, storeIndex: ${storeIndex}`
                );
                if (heads) {
                    const leaderCache: Map<string, string[]> = new Map();
                    if (!pstores?.has(programAddress)) {
                        await this._maybeOpenStorePromise;
                        for (const [gid, entries] of await groupByGid(heads)) {
                            // Check if root, if so, we check if we should open the store
                            const leaders = await this.findLeaders(
                                topic,
                                programAddress,
                                gid,
                                msg.minReplicas?.value || this._minReplicas
                            ); // Todo reuse calculations
                            leaderCache.set(gid, leaders);
                            if (leaders.find((x) => x === this.id.toString())) {
                                const oneEntry = entries[0].entry;
                                try {
                                    // Assumption: All entries should suffice as references
                                    // when passing to this.open as reasons/proof of validity of opening the store

                                    await this.open(Address.parse(paddress), {
                                        topic: topic,
                                        directory: this.directory,
                                        entryToReplicate: oneEntry,
                                        verifyCanOpen: true,
                                        identity: this.identity,
                                        minReplicas: msg.minReplicas,
                                    });
                                } catch (error) {
                                    if (error instanceof AccessError) {
                                        logger.debug(
                                            `${this.id}: Failed to open store from head: ${oneEntry.hash}`
                                        );

                                        return;
                                    }
                                    throw error; // unexpected
                                }
                                break;
                            }
                        }
                    }

                    const programInfo = this.programs
                        .get(topic)!
                        .get(paddress)!;
                    const storeInfo =
                        programInfo.program.allStoresMap.get(storeIndex);
                    if (!storeInfo) {
                        throw new Error(
                            "Missing store info, which was expected to exist for " +
                                topic +
                                ", " +
                                paddress +
                                ", " +
                                storeIndex
                        );
                    }
                    const toMerge: EntryWithRefs<any>[] = [];

                    await programInfo.program.initializationPromise; // Make sure it is ready

                    heads.forEach((head) =>
                        head.entry.init({
                            encryption: storeInfo.oplog._encryption,
                            encoding: storeInfo.oplog._encoding,
                        })
                    ); // we need to init because we perhaps need to decrypt gid

                    for (const [gid, value] of await groupByGid(heads)) {
                        const leaders =
                            leaderCache.get(gid) ||
                            (await this.findLeaders(
                                topic,
                                programAddress,
                                gid,
                                programInfo.minReplicas.value
                            ));
                        const isLeader = leaders.find(
                            (l) => l === this.id.toString()
                        );
                        if (!isLeader) {
                            logger.debug(
                                `${this.id}: Dropping heads with gid: ${gid}. Because not leader`
                            );
                            continue;
                        }
                        value.forEach((head) => {
                            toMerge.push(head);
                            logger.debug(
                                `${this.id}: Leader for head: ' ${head.entry.hash}`
                            );
                        });
                    }
                    if (toMerge.length > 0) {
                        const store =
                            programInfo.program.allStoresMap.get(storeIndex);
                        if (!store) {
                            throw new Error(
                                "Unexpected, missing store on sync"
                            );
                        }
                        await store.sync(toMerge);
                    }
                }
                logger.debug(
                    `${this.id}: Synced ${heads.length} heads for '${paddress}/${storeIndex}':\n`,
                    JSON.stringify(
                        heads.map((e) => e.entry.hash),
                        null,
                        2
                    )
                );
            } else if (msg instanceof KeyResponseMessage) {
                await recieveKeys(msg, (keys) => {
                    return Promise.all(
                        keys.map((key) => this.keystore.saveKey(key))
                    );
                });
            } else if (msg instanceof ExchangeSwarmMessage) {
                let hasAll = true;
                for (const i of msg.info) {
                    if (!this._directConnections.has(i.id)) {
                        hasAll = false;
                        break;
                    }
                }
                if (hasAll) {
                    return;
                }

<<<<<<< HEAD
                await Promise.all(
                    msg.info.map(async (info) => {
                        if (info.id === this.id.toString()) {
                            return;
                        }
                        const suffix = "/p2p/" + info.id;
                        this._libp2p.peerStore.addressBook.set(
                            info.peerId,
                            info.multiaddrs
                        );
                        const promises = await Promise.any(
                            info.multiaddrs.map((addr) =>
                                this._libp2p.dial(
                                    // addr
                                    multiaddr(
                                        addr.toString() +
                                            (addr.toString().indexOf(suffix) ===
                                            -1
                                                ? suffix
                                                : "")
                                    )
                                )
                            )
                        );
                        //  const promises = await this._libp2p.dial(info.peerId)

                        return promises;
                    })
                );
=======
                msg.info.forEach(async (info) => {
                    if (info.id === this.id.toString()) {
                        return;
                    }
                    const suffix = "/p2p/" + info.id;
                    this._ipfs.swarm.connect(
                        multiaddr(
                            info.address.toString() +
                                (info.address.indexOf(suffix) === -1
                                    ? suffix
                                    : "")
                        )
                    );
                });
>>>>>>> b96cfa49
            } else if (msg instanceof RequestKeyMessage) {
                /**
                 * Someone is requesting X25519 Secret keys for me so that they can open encrypted messages (and encrypt)
                 *
                 */
                if (!peer) {
                    logger.error("Execting a sigmed pubsub message");
                    return;
                }

                if (!sender) {
                    logger.info("Expecing sender when recieving key info");
                    return;
                }
                let canExchangeKey: KeyAccessCondition;
                if (msg.condition instanceof RequestKeysByAddress) {
                    if (
                        !(await checkTrustedSender(msg.condition.address, true))
                    ) {
                        return;
                    }
                    canExchangeKey = (key) =>
                        Promise.resolve(
                            key.group ===
                                (msg.condition as RequestKeysByAddress).address
                        );
                } else if (msg.condition instanceof RequestKeysByKey) {
                    canExchangeKey = (key) =>
                        checkTrustedSender(key.group, true);
                } else {
                    throw new Error("Unexpected message");
                }

                const send = (data: Uint8Array) =>
                    this._libp2p.pubsub.publish(
                        message.topic, // DirectChannel.getTopic([peer.toString()]),
                        data
                    );
                await exchangeKeys(
                    send,
                    msg,
                    canExchangeKey,
                    this.keystore,
                    this.identity,
                    this.encryption
                );
                logger.debug(`Exchanged keys`);
            } else {
                throw new Error("Unexpected message");
            }
        } catch (e: any) {
            logger.debug(
                `${this.id}: Failed to handle message on topic: ${message.topic} ${message.data.length}`
            );
            if (e instanceof BorshError) {
                logger.debug("Got message for a different namespace");
                return;
            }
            if (e instanceof AccessError) {
                logger.debug("Got message I could not decrypt");
                return;
            }
            logger.error(e);
        }
    }

    async _onPeerConnected(topic: string, peer: string) {
        logger.debug(`New peer '${peer}' connected to '${topic}'`);
        try {
            // determine if we should open a channel (we are replicating a store on the topic + a weak check the peer is trusted)
            const programs = this.programs.get(topic);
            if (programs) {
                // Should subscription to a replication be a proof of "REPLICATING?"
                const initializeAsNonBrowser = async () => {
                    await exchangeSwarmAddresses(
                        (data) =>
                            this.libp2p.pubsub.publish(
                                getReplicationTopic(topic),
                                data
                            ),
                        this.identity,
                        peer,
                        this._libp2p.pubsub.getPeers(),
                        this._libp2p.peerStore.addressBook,
                        this._getNetwork(topic),
                        this.localNetwork
                    );
                    await this.getChannel(peer, topic); // always open a channel, and drop channels if necessary (not trusted) (TODO)
                };
                if (programs.size === 0 && !this.browser) {
                    // we are subscribed to replicationTopic, but we have not opened any store, this "means"
                    // that we are intending to replicate data for this topic
                    await initializeAsNonBrowser();
                    return;
                }

                for (const [
                    _storeAddress,
                    programAndStores,
                ] of programs.entries()) {
                    for (const [_, store] of programAndStores.program
                        .allStoresMap) {
                        if (!this.browser && store.replicate) {
                            // create a channel for sending/receiving messages

                            await initializeAsNonBrowser();
                            return;

                            // Creation of this channel here, will make sure it is created even though a head might not be exchangee
                        } else {
                            // If replicate false, we are in write mode. Means we should exchange all heads
                            // Because we dont know anything about whom are to store data, so we assume all peers might have responsibility
                            const send = (data: Uint8Array) =>
                                this._libp2p.pubsub.publish(
                                    getObserverTopic(topic), // DirectChannel.getTopic([peer.toString()]),
                                    data
                                );
                            const headsToExchange = store.oplog.heads;
                            logger.debug(
                                `${this.id}: Exchange heads ${
                                    headsToExchange.length === 1
                                        ? headsToExchange[0].hash
                                        : "#" + headsToExchange.length
                                } onPeerConnected ${topic} - ${peer}`
                            );
                            await exchangeHeads(
                                send,
                                store,
                                programAndStores.program,
                                headsToExchange,
                                topic,
                                false,
                                this.limitSigning ? undefined : this.identity
                            );
                        }
                    }
                }
            }
        } catch (error: any) {
            logger.error(
                "Unexpected error in _onPeerConnected callback: " +
                    error.toString()
            );
            throw error;
        }
    }

    /**
     * When a peers join the networkk and want to participate the leaders for particular log subgraphs might change, hence some might start replicating, might some stop
     * This method will go through my owned entries, and see whether I should share them with a new leader, and/or I should stop care about specific entries
     * @param channel
     */
    async replicationReorganization(modifiedChannel: DirectChannel) {
        const connections = this._directConnections.get(
            modifiedChannel.recieverId.toString()
        );
        if (!connections) {
            logger.error(
                "Missing direct connection to: " +
                    modifiedChannel.recieverId.toString()
            );
            return;
        }

        for (const topic of connections.dependencies) {
            const programs = this.programs.get(topic);
            if (programs) {
                for (const programInfo of programs.values()) {
                    for (const [_, store] of programInfo.program.allStoresMap) {
                        const heads = store.oplog.heads;
                        const groupedByGid = await groupByGid(heads);
                        for (const [gid, entries] of groupedByGid) {
                            if (entries.length === 0) {
                                continue; // TODO maybe close store?
                            }

                            const oldPeersSet = this._gidPeersHistory.get(gid);
                            const newPeers = await this.findReplicators(
                                topic,
                                programInfo.program.address.toString(),
                                gid,
                                programInfo.minReplicas.value
                            );

                            for (const newPeer of newPeers) {
                                if (
                                    !oldPeersSet?.has(newPeer) &&
                                    newPeer !== this.id.toString()
                                ) {
                                    // second condition means that if the new peer is us, we should not do anything, since we are expecting to recieve heads, not send

                                    // send heads to the new peer
                                    const channel =
                                        this._directConnections.get(
                                            newPeer
                                        )?.channel;
                                    if (!channel) {
                                        logger.error(
                                            "Missing channel when reorg to peer: " +
                                                newPeer.toString()
                                        );
                                        continue;
                                    }
                                    logger.debug(
                                        `${this.id}: Exchange heads ${
                                            entries.length === 1
                                                ? entries[0].hash
                                                : "#" + entries.length
                                        }  on rebalance ${topic}`
                                    );
                                    await exchangeHeads(
                                        async (message) => {
                                            await channel.send(message);
                                        },
                                        store,
                                        programInfo.program,
                                        entries,
                                        topic,
                                        true,
                                        this.limitSigning
                                            ? undefined
                                            : this.identity
                                    );
                                }
                            }

                            if (
                                !newPeers.find((x) => x === this.id.toString())
                            ) {
                                // delete entries since we are not suppose to replicate this anymore
                                // TODO add delay? freeze time? (to ensure resiliance for bad io)
                                store.oplog.removeAll(entries);

                                // TODO if length === 0 maybe close store?
                            }
                            this._gidPeersHistory.set(gid, new Set(newPeers));
                        }
                    }
                }
            }
        }
    }

    async join(program: Program) {
        const network = getNetwork(program);
        if (!network) {
            throw new Error("Program not part of anetwork");
        }
        // Will be rejected by peers if my identity is not trusted
        // (this will sign our IPFS ID with our client Ed25519 key identity, if peers do not trust our identity, we will be rejected)
        await network.add(
            new PeerIdAddress({ address: this._libp2p.peerId.toString() })
        );
    }

    async getChannel(
        peer: string,
        fromTopic: string
    ): Promise<DirectChannel | undefined> {
        // TODO what happens if disconnect and connection to direct connection is happening
        // simultaneously
        const getDirectConnection = (peer: string) =>
            this._directConnections.get(peer)?._channel;

        let channel = getDirectConnection(peer);
        if (!channel) {
            try {
                logger.debug(`Create a channel to ${peer}`);
                channel = await DirectChannel.open(
                    this.libp2p,
                    peer,
                    (message) => {
                        logger.debug(
                            `${this.id}: Recieved message from direct channel: ${message.topic}`
                        );
                        this._onMessage(message);
                    },
                    {
                        onPeerLeaveCallback: (channel) => {
                            // First modify direct connections
                            this._directConnections
                                .get(channel.recieverId.toString())
                                ?.close(channel.recieverId.toString());

                            // Then perform replication reorg
                            this.replicationReorganization(channel);
                        },
                        onNewPeerCallback: (channel) => {
                            // First modify direct connections
                            if (
                                !this._directConnections.has(
                                    channel.recieverId.toString()
                                )
                            ) {
                                this._directConnections.set(
                                    channel.recieverId.toString(),
                                    new SharedChannel(
                                        channel,
                                        new Set([fromTopic])
                                    )
                                );
                            } else {
                                this._directConnections
                                    .get(channel.recieverId.toString())
                                    ?.dependencies.add(fromTopic);
                            }

                            // Then perform replication reorg
                            this.replicationReorganization(channel);
                        },
                    }
                );
                logger.debug(`Channel created to ${peer}`);
            } catch (e: any) {
                logger.error(e);
                return undefined;
            }
        }

        // Wait for the direct channel to be fully connected
        try {
            let cancel = false;
            setTimeout(() => {
                cancel = true;
            }, 20 * 1000); // 20s timeout

            const connected = await channel.connect({
                isClosed: () =>
                    cancel || this._disconnected || this._disconnecting,
            });
            if (!connected) {
                return undefined; // failed to create channel
            }
        } catch (error) {
            if (this._disconnected || this._disconnecting) {
                return; // its ok
            }
            throw error; // unexpected
        }
        logger.debug(`Connected to ${peer}`);

        return channel;
    }

    // Callback when a store was closed
    async _onClose(program: Program, db: Store<any>, topic: string) {
        // TODO Can we really close a this.programs, either we close all stores in the replication topic or none

        const programAddress = program.address?.toString();

        logger.debug(`Close ${programAddress}/${db.id}`);

        // Unsubscribe from pubsub
        await this.unsubscribeToTopic(topic, db.id);

        const dir =
            db && db._options.directory
                ? db._options.directory
                : this.directory;
        const cache = this.caches[dir];

        if (cache && cache.handlers.has(db.id)) {
            cache.handlers.delete(db.id);
            if (!cache.handlers.size) {
                await cache.cache.close();
            }
        }
    }
    async _onProgamClose(program: Program, topic: string) {
        const programAddress = program.address?.toString();
        if (programAddress) {
            this.programs.get(topic)?.delete(programAddress);
        }
        const otherStoresUsingSameReplicationTopic = this.programs.get(topic);
        // close all connections with this repplication topic if this is the last dependency
        const isLastStoreForReplicationTopic =
            otherStoresUsingSameReplicationTopic?.size === 0;
        if (isLastStoreForReplicationTopic) {
            for (const [key, connection] of this._directConnections) {
                await connection.close(topic);
                // Delete connection from thing

                // TODO what happens if we close a store, but not its direct connection? we should open direct connections and make it dependenct on the replciation topic
            }
        }
    }

    async _onDrop(db: Store<any>) {
        logger.info("Dropped store: " + db.id);
    }

    async addProgram(
        topic: string,
        program: Program,
        minReplicas: MinReplicas
    ): Promise<ProgramWithMetadata> {
        if (!this.programs.has(topic)) {
            this.programs.set(topic, new Map());
        }
        if (!this.programs.has(topic)) {
            throw new Error("Unexpected behaviour");
        }

        const programAddress = program.address?.toString();
        if (!programAddress) {
            throw new Error("Missing program address");
        }
        const existingProgramAndStores = this.programs
            .get(topic)
            ?.get(programAddress);
        if (
            !!existingProgramAndStores &&
            existingProgramAndStores.program !== program
        ) {
            // second condition only makes this throw error if we are to add a new instance with the same address
            throw new Error(`Program at ${topic} is already created`);
        }
        const p = {
            program,
            minReplicas,
        };
        this.programs.get(topic)?.set(programAddress, p);
        return p;
    }

    getReplicatorsOnTopic(topic: string): string[] {
        return (
            this._topicSubscriptions.get(getReplicationTopic(topic))?.channel
                ._monitor?._peers || []
        );
    }

    /**
     * An intentionally imperfect leader rotation routine
     * @param slot, some time measure
     * @returns
     */
    isLeader(leaders: string[]): boolean {
        return !!leaders.find((id) => id === this.id.toString());
    }

    findReplicators(
        topic: string,
        address: string,
        gid: string,
        minReplicas: number
    ): Promise<string[]> {
        return this.findLeaders(topic, address, gid, minReplicas);
    }

    async findLeaders(
        topic: string,
        address: string,
        slot: { toString(): string },
        numberOfLeaders: number
    ): Promise<string[]> {
        // Hash the time, and find the closest peer id to this hash
        const h = (h: string) => createHash("sha1").update(h).digest("hex");
        const slotHash = h(slot.toString());

        // Assumption: All peers wanting to replicate on topic has direct connections with me (Fully connected network)
        const allPeers: string[] = this.getReplicatorsOnTopic(topic);

        // Assumption: Network specification is accurate
        // Replication topic is not an address we assume that the network allows all participants
        const network = this._getNetwork(address, topic);
        const isTrusted = (peer: string | PeerId) =>
            network
                ? network.isTrusted(
                      new PeerIdAddress({ address: peer.toString() })
                  )
                : true;
        const peers = await Promise.all(allPeers.map(isTrusted)).then(
            (results) => allPeers.filter((_v, index) => results[index])
        );

        const hashToPeer: Map<string, string> = new Map();
        const peerHashed: string[] = [];

        if (peers.length === 0) {
            return [this.id.toString()];
        }

        // Add self
        const iAmReplicating = this._topicSubscriptions.has(
            getReplicationTopic(topic)
        ); // TODO add conditional whether this represents a network (I am not replicating if I am not trusted (pointless))
        if (iAmReplicating) {
            peers.push(this.id.toString());
        }

        // Hash step
        peers.forEach((peer) => {
            const peerHash = h(peer + slotHash); // we do peer + slotHash because we want peerHashed.sort() to be different for each slot, (so that uniformly random pick leaders). You can see this as seed
            hashToPeer.set(peerHash, peer);
            peerHashed.push(peerHash);
        });
        numberOfLeaders = Math.min(numberOfLeaders, peerHashed.length);
        peerHashed.push(slotHash);

        // Choice step

        // TODO make more efficient
        peerHashed.sort((a, b) => a.localeCompare(b)); // sort is needed, since "getPeers" order is not deterministic
        const slotIndex = peerHashed.findIndex((x) => x === slotHash);
        // we only step forward 1 step (ignoring that step backward 1 could be 'closer')
        // This does not matter, we only have to make sure all nodes running the code comes to somewhat the
        // same conclusion (are running the same leader selection algorithm)
        const leaders: string[] = [];
        let offset = 0;
        for (let i = 0; i < numberOfLeaders; i++) {
            let nextIndex = (slotIndex + 1 + i + offset) % peerHashed.length;
            if (nextIndex === slotIndex) {
                offset += 1;
                nextIndex = (nextIndex + 1) % peerHashed.length;
            }
            leaders.push(hashToPeer.get(peerHashed[nextIndex]) as string);
        }
        return leaders;
    }

    async subscribeToTopic(
        topic: string,
        asReplicator: boolean
    ): Promise<void> {
        if (this._disconnected || this._disconnecting) {
            throw new Error("Disconnected");
        }

        if (!this.programs.has(topic)) {
            this.programs.set(topic, new Map());
        }

        const handleTopic = async (
            topic: string,
            onPeerConnected?: (peer: string) => void
        ) => {
            if (!this._topicSubscriptions.has(topic)) {
                const topicMonitor = new IpfsPubsubPeerMonitor(
                    this.libp2p.pubsub,
                    topic,
                    {
                        onJoin: (peer) => {
                            logger.debug(`Peer joined ${topic}:`);
                            logger.debug(peer);
                            onPeerConnected && onPeerConnected(peer);
                        },
                        onLeave: (peer) => {
                            logger.debug(`Peer ${peer} left ${topic}`);
                        },
                        onError: (e) => {
                            logger.error(e);
                        },
                    }
                );
                this._topicSubscriptions.set(
                    topic,
                    new SharedChannel(
                        await new SharedIPFSChannel(
                            this._libp2p,
                            this.id,
                            topic,
                            (message) => {
                                return this._onMessage(message);
                            },
                            topicMonitor
                        ).start()
                    )
                );
            }
        };

        // The last argument below make sure we only do (onPeerConnected once even though we might be subscribing as an observer (and potentialy replicator))
        await handleTopic(
            getObserverTopic(topic),
            asReplicator
                ? undefined
                : (peer) => this._onPeerConnected(topic, peer)
        );
        if (asReplicator) {
            await handleTopic(getReplicationTopic(topic), (peer) =>
                this._onPeerConnected(topic, peer)
            );
        }
    }

    hasSubscribedToTopic(topic: string): boolean {
        return this.programs.has(topic);
    }
    async unsubscribeToTopic(
        topic: string | TrustedNetwork,
        id: string
    ): Promise<boolean> {
        if (typeof topic !== "string") {
            if (!topic.address) {
                throw new Error(
                    "Can not get network address from topic as TrustedNetwork"
                );
            }
            topic = topic.address.toString();
        }

        const a = await this._topicSubscriptions
            .get(getReplicationTopic(topic))
            ?.close(id);
        const b = await this._topicSubscriptions
            .get(getObserverTopic(topic))
            ?.close(id);
        return !!(a || b);
    }

    async _requestCache(
        address: string,
        directory: string,
        existingCache?: Cache<any>
    ) {
        const dir = directory || this.directory;
        if (!this.caches[dir]) {
            const newCache = existingCache || (await this._createCache(dir));
            this.caches[dir] = { cache: newCache, handlers: new Set() };
        }
        this.caches[dir].handlers.add(address);
        const cache = this.caches[dir].cache;

        // "Wake up" the caches if they need it
        if (cache) await cache.open();

        return cache;
    }

    /**
     * Default behaviour of a store is only to accept heads that are forks (new roots) with some probability
     * and to replicate heads (and updates) which is requested by another peer
     * @param store
     * @param options
     * @returns
     */

    async open<S extends Program>(
        storeOrAddress: /* string | Address |  */ S | Address | string,
        options: OpenStoreOptions = {}
    ): Promise<S> {
        if (this._disconnected || this._disconnecting) {
            throw new Error("Can not open a store while disconnected");
        }
        const fn = async (): Promise<ProgramWithMetadata> => {
            // TODO add locks for store lifecycle, e.g. what happens if we try to open and close a store at the same time?

            if (
                typeof storeOrAddress === "string" ||
                storeOrAddress instanceof Address
            ) {
                storeOrAddress =
                    storeOrAddress instanceof Address
                        ? storeOrAddress
                        : Address.parse(storeOrAddress);

                if (storeOrAddress.path) {
                    throw new Error(
                        "Opening programs by subprogram addresses is currently unsupported"
                    );
                }
            }
            let program = storeOrAddress as S;

            if (
                storeOrAddress instanceof Address ||
                typeof storeOrAddress === "string"
            ) {
                try {
                    program = (await Program.load(
                        this._store,
                        storeOrAddress,
                        options
                    )) as any as S; // TODO fix typings
                    if (program instanceof Program === false) {
                        throw new Error(
                            `Failed to open program because program is of type ${program.constructor.name} and not ${Program.name}`
                        );
                    }
                } catch (error) {
                    logger.error(
                        "Failed to load store with address: " +
                            storeOrAddress.toString()
                    );
                    throw error;
                }
            }

            await program.save(this._store);
            const programAddress = program.address!.toString()!;

            const definedTopic: string = (options.topic || programAddress)!;
            if (!definedTopic) {
                throw new Error("Replication topic is undefined");
            }
            if (programAddress) {
                const existingProgram = this.programs
                    .get(definedTopic)
                    ?.get(programAddress);
                if (existingProgram) {
                    return existingProgram;
                }
            }

            logger.debug("open()");

            const pstores = this.programs.get(definedTopic);
            if (
                programAddress &&
                (!pstores || !pstores.has(programAddress)) &&
                options.verifyCanOpen
            ) {
                // open store if is leader and sender is trusted
                let senderCanOpen = false;

                if (!program.owner) {
                    // can open is is trusted by netwoek?
                    senderCanOpen = await this._canOpenProgram(
                        programAddress,
                        definedTopic,
                        options.entryToReplicate
                    );
                } else if (options.entryToReplicate) {
                    const ownerAddress = Address.parse(program.owner);
                    const ownerProgramRootAddress = ownerAddress.root();
                    let ownerProgram: AbstractProgram | undefined =
                        this.programs
                            .get(definedTopic)
                            ?.get(ownerProgramRootAddress.toString())?.program;
                    if (ownerAddress.path) {
                        ownerProgram = ownerProgram?.subprogramsMap.get(
                            ownerAddress.path.index
                        );
                    }
                    if (!ownerProgram) {
                        logger.info("Failed to find owner program");
                        throw new AccessError("Failed to find owner program");
                    }
                    // TOOD make typesafe
                    const csp =
                        ownerProgram as Program as any as CanOpenSubPrograms;
                    if (!csp.canOpen) {
                        senderCanOpen = false;
                    } else {
                        senderCanOpen = await csp.canOpen(
                            program,
                            options.entryToReplicate
                        );
                    }
                }

                if (!senderCanOpen) {
                    logger.info(
                        "Failed to open program because request is not trusted"
                    );
                    throw new AccessError(
                        "Failed to open program because request is not trusted"
                    );
                }
            }

            options = Object.assign(
                { localOnly: false, create: false },
                options
            );
            logger.debug(`Open database '${program.constructor.name}`);

            if (!options.encryption) {
                options.encryption = encryptionWithRequestKey(
                    this.identity,
                    this.keystore,
                    this._waitForKeysTimeout
                        ? (key) =>
                              this.requestAndWaitForKeys(
                                  definedTopic,
                                  programAddress,
                                  new RequestKeysByKey({
                                      key,
                                  })
                              )
                        : undefined
                );
            }
            const replicate =
                options.replicate !== undefined ? options.replicate : true;
            await program.init(
                this.libp2p,
                this._store,
                options.identity || this.identity,
                {
                    topic: definedTopic,
                    onClose: () => this._onProgamClose(program, definedTopic!),
                    onDrop: () => this._onProgamClose(program, definedTopic!),

                    store: {
                        ...options,
                        replicate,
                        resolveCache: (store) => {
                            const programAddress = program.address?.toString();
                            if (!programAddress) {
                                throw new Error("Unexpected");
                            }
                            return new Cache(
                                this.cache._store.sublevel(
                                    path.join(programAddress, "store", store.id)
                                )
                            );
                        },
                        onClose: async (store) => {
                            await this._onClose(program, store, definedTopic);
                            if (options.onClose) {
                                return options.onClose(store);
                            }
                            return;
                        },
                        onDrop: async (store) => {
                            await this._onDrop(store);
                            if (options.onDrop) {
                                return options.onDrop(store);
                            }
                            return;
                        },
                        onLoad: async (store) => {
                            /*  await this._onLoad(store) */
                            if (options.onLoad) {
                                return options.onLoad(store);
                            }
                            return;
                        },
                        onWrite: async (store, entry) => {
                            await this.onWrite(program)(
                                store,
                                entry,
                                definedTopic
                            );
                            if (options.onWrite) {
                                return options.onWrite(store, entry);
                            }
                            return;
                        },
                        onReplicationComplete: async (store) => {
                            if (options.onReplicationComplete) {
                                options.onReplicationComplete(store);
                            }
                        },
                        onReplicationProgress: async (store, entry) => {
                            if (options.onReplicationProgress) {
                                options.onReplicationProgress(store, entry);
                            }
                        },
                        onReplicationQueued: async (store, entry) => {
                            if (options.onReplicationQueued) {
                                options.onReplicationQueued(store, entry);
                            }
                        },
                        onOpen: async (store) => {
                            if (options.onOpen) {
                                return options.onOpen(store);
                            }
                            return;
                        },
                    },
                }
            );

            const resolveCache = async (address: Address) => {
                const cache = await this._requestCache(
                    address.toString(),
                    options.directory || this.directory
                );
                const haveDB = await this._haveLocalData(
                    cache,
                    address.toString()
                );
                logger.debug(
                    (haveDB ? "Found" : "Didn't find") +
                        ` database '${address}'`
                );
                if (options.localOnly && !haveDB) {
                    logger.warn(`Database '${address}' doesn't exist!`);
                    throw new Error(`Database '${address}' doesn't exist!`);
                }
                return cache;
            };
            await resolveCache(program.address!);

            const pm = await this.addProgram(
                definedTopic,
                program,
                options.minReplicas || new AbsolutMinReplicas(this._minReplicas)
            );
            await this.subscribeToTopic(definedTopic, replicate);
            return pm;
        };
        const openStore = await this._openProgramQueue.add(fn);
        if (!openStore?.program.address) {
            throw new Error("Unexpected");
        }
        return openStore.program as S;
        /*  } */
    }

    _getNetwork(
        address: string | Address,
        topic?: string
    ): TrustedNetwork | undefined {
        const a = typeof address === "string" ? address : address.toString();
        if (!topic)
            for (const [k, v] of this.programs.entries()) {
                if (v.has(a)) {
                    topic = k;
                }
            }
        if (!topic) {
            return;
        }
        const parsedAddress =
            address instanceof Address ? address : Address.parse(address);
        const asPermissioned = this.programs
            .get(topic)
            ?.get(parsedAddress.root().toString())?.program;
        if (!asPermissioned) {
            return;
        }
        return getNetwork(asPermissioned);
    }

    /**
     * Check if we have the database, or part of it, saved locally
     * @param  {[Cache]} cache [The OrbitDBCache instance containing the local data]
     * @param  {[Address]} dbAddress [Address of the database to check]
     * @return {[Boolean]} [Returns true if we have cached the db locally, false if not]
     */
    async _haveLocalData(cache: Cache<any>, id: string) {
        if (!cache) {
            return false;
        }

        const addr = id;
        const data = await cache.get(path.join(addr, "_manifest"));
        return data !== undefined && data !== null;
    }

    async requestAndWaitForKeys<T extends Ed25519Keypair | X25519Keypair>(
        topic: string,
        address: string,
        condition: RequestKeyCondition
    ): Promise<KeyWithMeta<T>[] | undefined> {
        if (!this._getNetwork(address)) {
            return;
        }
        const promiseKey = condition.hashcode;
        const existingPromise = this._keysInflightMap.get(promiseKey);
        if (existingPromise) {
            return existingPromise;
        }

        const lruCache = this._keyRequestsLRU.get(promiseKey);
        if (lruCache !== undefined) {
            return lruCache as KeyWithMeta<T>[];
        }

        const promise = new Promise<KeyWithMeta<T>[] | undefined>(
            (resolve, reject) => {
                const send = (message: Uint8Array) =>
                    this._libp2p.pubsub.publish(
                        getReplicationTopic(topic),
                        message
                    );
                requestAndWaitForKeys(
                    condition,
                    send,
                    this.keystore,
                    this.identity,
                    this._waitForKeysTimeout
                )
                    .then((results) => {
                        if (results && results?.length > 0) {
                            resolve(results as KeyWithMeta<T>[] | undefined); // TODO fix type safety
                        } else {
                            resolve(undefined);
                        }
                    })
                    .catch((error) => {
                        reject(error);
                    });
            }
        );
        this._keysInflightMap.set(promiseKey, promise);

        try {
            const result = await promise;
            this._keyRequestsLRU.set(promiseKey, result ? result : null);
            this._keysInflightMap.delete(promiseKey);
            return result;
        } catch (error) {
            if (error instanceof StoreError) {
                if (this._disconnected) {
                    return undefined;
                }
            }
            throw error;
        }
    }

    async getEncryptionKey(
        topic: string,
        address: string
    ): Promise<KeyWithMeta<Ed25519Keypair | X25519Keypair> | undefined> {
        // v0 take some recent
        const keys = await this.keystore.getKeys<
            Ed25519Keypair | X25519Keypair
        >(address);
        let key = keys?.[0];
        if (!key) {
            const keys = this._waitForKeysTimeout
                ? await this.requestAndWaitForKeys(
                      topic,
                      address,
                      new RequestKeysByAddress({
                          address,
                          type: "encryption",
                      })
                  )
                : undefined;
            key = keys ? keys[0] : undefined;
        }
        return key;
    }
}
const areWeTestingWithJest = (): boolean => {
    return process.env.JEST_WORKER_ID !== undefined;
};<|MERGE_RESOLUTION|>--- conflicted
+++ resolved
@@ -386,11 +386,6 @@
         // Close all direct connections to peers
         this._directConnections.forEach(removeDirectConnect);
 
-<<<<<<< HEAD
-        // Disconnect from pubsub
-
-=======
->>>>>>> b96cfa49
         // close keystore
         await this.keystore.close();
 
@@ -737,7 +732,6 @@
                     return;
                 }
 
-<<<<<<< HEAD
                 await Promise.all(
                     msg.info.map(async (info) => {
                         if (info.id === this.id.toString()) {
@@ -767,22 +761,6 @@
                         return promises;
                     })
                 );
-=======
-                msg.info.forEach(async (info) => {
-                    if (info.id === this.id.toString()) {
-                        return;
-                    }
-                    const suffix = "/p2p/" + info.id;
-                    this._ipfs.swarm.connect(
-                        multiaddr(
-                            info.address.toString() +
-                                (info.address.indexOf(suffix) === -1
-                                    ? suffix
-                                    : "")
-                        )
-                    );
-                });
->>>>>>> b96cfa49
             } else if (msg instanceof RequestKeyMessage) {
                 /**
                  * Someone is requesting X25519 Secret keys for me so that they can open encrypted messages (and encrypt)
